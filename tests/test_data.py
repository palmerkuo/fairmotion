# Copyright (c) Facebook, Inc. and its affiliates.

# This source code is licensed under the MIT license found in the
# LICENSE file in the root directory of this source tree.

import numpy as np
import tempfile
import unittest
<<<<<<< HEAD
from fairmotion.data import bvh, asfamc
from fairmotion.utils import conversions, utils


TEST_SINUSOIDAL_FILE = "tests/data/sinusoidal.bvh"
TEST_SINUSOIDAL_2_FILE = "tests/data/sinusoidal_2.bvh"
=======
from mocap_processing.data import bvh, asfamc
from mocap_processing.utils import conversions
>>>>>>> ff000157


class TestBVH(unittest.TestCase):
    def test_load_motion(self):
        # Load file
        motion = bvh.load(file=TEST_SINUSOIDAL_FILE)

        # Read pose data from all frames (in Euler angle)
        with open(TEST_SINUSOIDAL_FILE) as f:
            file_content = f.readlines()
        for frame_num, line in enumerate(file_content[-motion.num_frames():]):
            # Skip first 3 entries that store translation data, and read the
            # Euler angle data of joints
            angle_data = np.array(
                list(map(float, line.strip().split()))[3:]
            ).reshape(-1, 3)
            for T, true_E in zip(motion.poses[frame_num].data, angle_data):
                R, _ = conversions.T2Rp(T)
                E = conversions.R2E(R, order="XYZ", degrees=True)
                np.testing.assert_almost_equal(E, true_E)

    def test_load_parallel(self):
        # Load files
        motions = bvh.load_parallel(
            files=[TEST_SINUSOIDAL_FILE, TEST_SINUSOIDAL_2_FILE],
        )
        self.assertEqual(len(motions), 2)
        # Test if the loaded motion objects are not same in the first frame
        self.assertNotEqual(motions[0].poses[0], motions[1].poses[0])

        # Use kwargs
        v_up_skel = utils.str_to_axis("y")
        v_face_skel = utils.str_to_axis("z")
        v_up_env = utils.str_to_axis("x")
        motions = bvh.load_parallel(
            files=[TEST_SINUSOIDAL_FILE, TEST_SINUSOIDAL_2_FILE],
            scale=0.1,
            v_up_skel=v_up_skel,
            v_face_skel=v_face_skel,
            v_up_env=v_up_env,
        )
        np.testing.assert_equal(motions[0].skel.v_up, v_up_skel)
        np.testing.assert_equal(motions[0].skel.v_face, v_face_skel)
        np.testing.assert_equal(motions[0].skel.v_up_env, v_up_env)

    def test_save_motion(self):
        # Load file
        motion = bvh.load(file=TEST_SINUSOIDAL_FILE)

        with tempfile.NamedTemporaryFile() as fp:
            # Save loaded file
            bvh.save(motion, fp.name, rot_order="XYZ")
            # Reload saved file and test if it is same as reference file
            # Read pose data from all frames (in Euler angle)
            with open(TEST_SINUSOIDAL_FILE) as f:
                orig_file = f.readlines()
            with open(fp.name) as f:
                saved_file = f.readlines()
            for orig_line, saved_line in zip(
                orig_file[-motion.num_frames():],
                saved_file[-motion.num_frames():]
            ):
                # Skip first 3 entries that store translation data, and read
                # the Euler angle data of joints
                orig_data, saved_data = [
                    np.array(list(map(float, line.strip().split())))
                    for line in [orig_line, saved_line]
                ]
                np.testing.assert_almost_equal(orig_data, saved_data)

            # Reload saved file and test if it has the same data as original
            # motion object
            with open(TEST_SINUSOIDAL_FILE) as f:
                file_content = f.readlines()
            for frame_num, line in enumerate(
                file_content[-motion.num_frames():]
            ):
                # Skip first 3 entries that store translation data, and read
                # the Euler angle data of joints
                angle_data = np.array(
                    list(map(float, line.strip().split()))[3:]
                ).reshape(-1, 3)
                for T, true_E in zip(motion.poses[frame_num].data, angle_data):
                    R, _ = conversions.T2Rp(T)
                    E = conversions.R2E(R, order="XYZ", degrees=True)
                    np.testing.assert_almost_equal(E, true_E)

class TestASFAMC(unittest.TestCase):
    def test_load_motion(self):
        # Load file
        motion = asfamc.load(file="tests/data/01.asf", motion='tests/data/01_01.amc')
        motion_bvh = bvh.load(file="tests/data/01_01.bvh")
        for i in range(1, motion.num_frames()):
            pose = motion.get_pose_by_frame(i)
            pose_bvh = motion_bvh.get_pose_by_frame(i)
            """
            for k, j in zip(pose.skel.joints, pose_bvh.skel.joints):
                print(k.name, j.name)
            root Hips
            lhipjoint LHipJoint
            lfemur LeftUpLeg
            ltibia LeftLeg
            lfoot LeftFoot
            ltoes LeftToeBase
            rhipjoint RHipJoint
            rfemur RightUpLeg
            rtibia RightLeg
            rfoot RightFoot
            rtoes RightToeBase
            lowerback LowerBack
            upperback Spine
            thorax Spine1
            lowerneck Neck
            upperneck Neck1
            head Head
            lclavicle LeftShoulder
            lhumerus LeftArm
            lradius LeftForeArm
            lwrist LeftHand
            lhand LeftFingerBase
            lfingers LFingers
            lthumb LThumb
            rclavicle RightShoulder
            rhumerus RightArm
            rradius RightForeArm
            rwrist RightHand
            rhand RightFingerBase
            rfingers RFingers
            rthumb RThumb
            """
            for joint_idx, (k, j) in enumerate(zip(pose.data, pose_bvh.data)):
                # As asfamc and bvh are from different sources, we are not strictly comparing them.
                # We require no more than two different elements.
                failures = 0
<<<<<<< HEAD
<<<<<<< HEAD
                if joint_idx == 0:
                    compare_rotation = 0
                else:
                    compare_rotation = 1
                for kk, jj in zip(np.nditer(k[:, :3 - compare_rotation]), np.nditer(j[:, :3 - compare_rotation])):
                    if abs(kk - jj) > 0.2:
                        failures += 1
                assert failures <= 2, failures

=======
>>>>>>> testdata
=======
>>>>>>> ff000157
                if joint_idx == 0:
                    compare_rotation = 0
                else:
                    compare_rotation = 1
                for kk, jj in zip(np.nditer(k[:, :3 - compare_rotation]), np.nditer(j[:, :3 - compare_rotation])):
                    if abs(kk - jj) > 0.2:
                        failures += 1
                assert failures <= 2, failures
if __name__ == "__main__":
    unittest.main()<|MERGE_RESOLUTION|>--- conflicted
+++ resolved
@@ -6,17 +6,12 @@
 import numpy as np
 import tempfile
 import unittest
-<<<<<<< HEAD
 from fairmotion.data import bvh, asfamc
 from fairmotion.utils import conversions, utils
 
 
 TEST_SINUSOIDAL_FILE = "tests/data/sinusoidal.bvh"
 TEST_SINUSOIDAL_2_FILE = "tests/data/sinusoidal_2.bvh"
-=======
-from mocap_processing.data import bvh, asfamc
-from mocap_processing.utils import conversions
->>>>>>> ff000157
 
 
 class TestBVH(unittest.TestCase):
@@ -151,8 +146,6 @@
                 # As asfamc and bvh are from different sources, we are not strictly comparing them.
                 # We require no more than two different elements.
                 failures = 0
-<<<<<<< HEAD
-<<<<<<< HEAD
                 if joint_idx == 0:
                     compare_rotation = 0
                 else:
@@ -162,17 +155,5 @@
                         failures += 1
                 assert failures <= 2, failures
 
-=======
->>>>>>> testdata
-=======
->>>>>>> ff000157
-                if joint_idx == 0:
-                    compare_rotation = 0
-                else:
-                    compare_rotation = 1
-                for kk, jj in zip(np.nditer(k[:, :3 - compare_rotation]), np.nditer(j[:, :3 - compare_rotation])):
-                    if abs(kk - jj) > 0.2:
-                        failures += 1
-                assert failures <= 2, failures
 if __name__ == "__main__":
     unittest.main()